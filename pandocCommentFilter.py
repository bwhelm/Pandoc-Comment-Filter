#!/usr/bin/env python

"""
Pandoc filter to extend the use of RawInline and RawBlocks to highlight
or comment on text. In draft mode, both are displayed in red; in
non-draft mode, only highlights are displayed, and that only in black.

Copyright (C) 2016 Bennett Helm

    This program is free software: you can redistribute it and/or modify
    it under the terms of the GNU General Public License as published by
    the Free Software Foundation, either version 3 of the License, or
    (at your option) any later version.
    This program is distributed in the hope that it will be useful,
    but WITHOUT ANY WARRANTY; without even the implied warranty of
    MERCHANTABILITY or FITNESS FOR A PARTICULAR PURPOSE.  See the
    GNU General Public License for more details.
    You should have received a copy of the GNU General Public License
    along with this program.  If not, see <http://www.gnu.org/licenses/>.


# Syntax Extensions

## Block-Level Items:

`<!comment>`:  begin comment block
`</!comment>`: end comment block
`<center>`:    begin centering
`</center>`:   end centering
`<!box>`:      begin frame box
`</!box>`:     end frame box
`<!speaker>`:  begin speaker notes (for revealjs)
`</!speaker>`: end speaker notes


## Inline Items:

`[...]{.comment}`:    make `...` be a comment
`[...]{.highlight}`:  make `...` be highlighted (note that this requires that
                         `soul.sty` be loaded in LaTeX)
`[...]{.fixme}`:      make `...` be a FixMe margin note (with highlighting)
`[...]{.margin}`:     make `...` be a margin note
`[...]{.smcaps}`:       make `...` be in small caps


## Other Items:

`< `:                 do not indent paragraph (after quotation block or
                          lists, e.g.)
`<l LABEL>`:          create a label
`<r LABEL>`:          create a reference
`<rp LABEL>`:         create a page reference
`<i text-for-index>`: create a LaTeX index mark (`\\index{text-for-index}`)


## Images: Allow for tikZ figures in code blocks. They should have the
   following format:

~~~ {#tikz caption='My *great* caption' id='fig:id'
     tikzlibrary='items,to,go,in,\\usetikzlibrary{}'}

[LaTeX code]

~~~

Note that the caption can be formatted text in markdown.

"""

<<<<<<< HEAD
=======

from pandocfilters import toJSONFilter, walk, RawInline, Para, Plain, Image, Str
>>>>>>> 886ffae3
from os import path, mkdir, chdir, getcwd
from sys import getfilesystemencoding, stderr, stdout
from shutil import copyfile, rmtree
from subprocess import call, Popen, PIPE
from hashlib import sha1
from pandocfilters import toJSONFilter, RawInline, Para, Plain, Image, Str

IMAGE_PATH = path.expanduser('~/tmp/pandoc/Figures')
DEFAULT_FONT = 'fbb'
INLINE_TAG_STACK = []
BLOCK_COMMENT = False
INLINE_COMMENT = False
INLINE_MARGIN = False
INLINE_HIGHLIGHT = False
INLINE_FONT_COLOR_STACK = ['black']

COLORS = {
    '<!comment>': 'red',
    '<comment>': 'red',
    '<highlight>': 'yellow',
    '<margin>': 'red',
    '<fixme>': 'cyan'
}

# HTML style for margin notes
MARGIN_STYLE = 'max-width:20%; border: 1px solid black; padding: 1ex; margin: 1ex; float:right; font-size: small;'

LATEX_TEXT = {
    '<!comment>': '\\color{{{}}}{{}}'.format(COLORS['<!comment>']),
    '</!comment>': '\\color{black}{}',
    '<!box>': '\\medskip\\noindent\\fbox{\\begin{minipage}[t]{0.98\\columnwidth}',
    '</!box>': '\\end{minipage}}\\medskip{}',
    '<comment>': '\\textcolor{{{}}}{{'.format(COLORS['<comment>']),
    '</comment>': '}',
    '<highlight>': '\\hl{',
    '</highlight>': '}',
    '<margin>': '\\marginpar{{\\footnotesize{{\\textcolor{{{}}}{{'.format(COLORS['<margin>']),
    '</margin>': '}}}',
    '<fixme>': '\\marginpar{{\\footnotesize{{\\textcolor{{{}}}{{Fix this!}}}}}}\\textcolor{{{}}}{{'.format(COLORS['<fixme>'], COLORS['<fixme>']),
    '</fixme>': '}',
    '<center>': '\\begin{center}',  # TODO Need to figure out what to do for beamer!
    '</center>': '\\end{center}',
    '<!speaker>': '\\textcolor{{{}}}{{'.format(COLORS['<!comment>']),  # Note: treat this just like <!comment>
    '</!speaker>': '}',
    '<smcaps>': '\\textsc{',
    '</smcaps>': '}'
}
HTML_TEXT = {
    '<!comment>': '<div style="color: {};">'.format(COLORS['<!comment>']),
    '</!comment>': '</div>',
    '<comment>': '<span style="color: {};">'.format(COLORS['<comment>']),
    '</comment>': '</span>',
    '<highlight>': '<mark>',
    '</highlight>': '</mark>',
    '<margin>': '<span style="color: {}; {}">'.format(COLORS['<margin>'], MARGIN_STYLE),
    '</margin>': '</span>',
    '<fixme>': '<span style="color: {}; {}">Fix this!</span><span style="color: {};">'.format(COLORS['<fixme>'], MARGIN_STYLE, COLORS['<fixme>']),
    '</fixme>': '</span>',
    '<center>': '<div style="text-align:center";>',
    '</center>': '</div>',
    '<!box>': '<div style="border:1px solid black; padding:1.5ex;">',
    '</!box>': '</div>',
    '<!speaker>': '<div style="color: {};">'.format(COLORS['<!comment>']),  # Note: treat this just like <!comment>
    '</!speaker>': '</div>',
    '<smcaps>': '<span style="font-variant: small-caps;">',
    '</smcaps>': '</span>'
}
REVEALJS_TEXT = {
    '<!comment>': '<div style="color: {};">'.format(COLORS['<!comment>']),
    '</!comment>': '</div>',
    '<comment>': '<span style="color: {};">'.format(COLORS['<comment>']),
    '</comment>': '</span>',
    '<highlight>': '<mark>',
    '</highlight>': '</mark>',
    '<margin>': '<span style="color: {}; {};">'.format(COLORS['<margin>'], MARGIN_STYLE),
    '</margin>': '</span>',
    '<fixme>': '<span style="color: {}; {}">Fix this!</span><span style="color: {};">'.format(COLORS['<fixme>'], MARGIN_STYLE, COLORS['<fixme>']),
    '</fixme>': '</span>',
    '<center>': '<div style="text-align:center";>',
    '</center>': '</div>',
    '<!box>': '<div style="border:1px solid black; padding:1.5ex;">',
    '</!box>': '</div>',
    '<!speaker>': '<aside class="notes">',
    '</!speaker>': '</aside>',
    '<smcaps>': '<span style="font-variant: small-caps;">',
    '</smcaps>': '</span>'
}


def debug(text):
    stderr.write("*****\n" + str(text) + "\n*****\n")


def my_sha1(x):
    return sha1(x.encode(getfilesystemencoding())).hexdigest()


def tikz2image(tikz, filetype, outfile):
    from tempfile import mkdtemp
    tmpdir = mkdtemp()
    olddir = getcwd()
    chdir(tmpdir)
    f = open('tikz.tex', 'w')
    f.write(tikz)
    f.close()
    p = call(['pdflatex', 'tikz.tex'], stdout=stdout)
    chdir(olddir)
    if filetype == '.pdf':
        copyfile(path.join(tmpdir, 'tikz.pdf'), outfile + filetype)
    else:
        call(['convert', '-density', '300', path.join(tmpdir, 'tikz.pdf'), '-quality', '100', outfile + filetype])
    rmtree(tmpdir)


def toFormat(string, fromThis, toThis):
    # Process string through pandoc to get formatted JSON string.
    p1 = Popen(['echo'] + string.split(), stdout=PIPE)
    p2 = Popen(['pandoc', '-f', fromThis, '-t', toThis], stdin=p1.stdout,
               stdout=PIPE)
    p1.stdout.close()
    return p2.communicate()[0].decode('utf-8').strip('\n')


def latex(text):
    return RawInline('latex', text)


def html(text):
    return RawInline('html', text)


def handle_comments(key, value, docFormat, meta):
    global INLINE_TAG_STACK, BLOCK_COMMENT, INLINE_COMMENT, INLINE_MARGIN,\
        INLINE_HIGHLIGHT, INLINE_FONT_COLOR_STACK
    # If translating to markdown, leave everything alone.
    if docFormat == 'markdown':
        return

    # Get draft status from metadata field (or assume not draft if there's
    # no such field)
    try:
        draft = meta['draft']['c']
    except KeyError:
        draft = False

    # Check to see if we're starting or closing a Block element
    if key == 'RawBlock':
        elementFormat, tag = value
        if elementFormat != 'html':
            return
        tag = tag.lower()

        if not draft:
            if BLOCK_COMMENT:  # Need to suppress output
                if tag == '</!comment>':
                    BLOCK_COMMENT = False
                return []

        # Not currently suppressing output ...

        if tag in ['<!comment>', '<!box>', '<center>', '<!speaker>']:
            if tag == '<!comment>':
                BLOCK_COMMENT = True
                if not draft:
                    return []
                INLINE_FONT_COLOR_STACK.append(COLORS[tag])
            if docFormat == 'latex':
                return Para([latex(LATEX_TEXT[tag])])
                # FIXME: What about beamer?
            elif docFormat in ['html', 'html5']:
                return Plain([html(HTML_TEXT[tag])])
            elif docFormat == 'revealjs':
                return Plain([html(REVEALJS_TEXT[tag])])
            else:
                return
        elif tag in ['</!comment>', '</!box>', '</center>', '</!speaker>']:
            if INLINE_TAG_STACK:
                debug('Need to close all inline elements before closing block elements!\n\n{}\n\nbefore\n\n{}\n\n'.format(str(INLINE_TAG_STACK), tag))
                exit(1)
            if tag == '</!comment>':
                BLOCK_COMMENT = False
                if not draft:
                    return []
                INLINE_FONT_COLOR_STACK.pop()
            if docFormat == 'latex':
                return Para([latex(LATEX_TEXT[tag])])
                # FIXME: What about beamer?
            elif docFormat in ['html', 'html5']:
                return Plain([html(HTML_TEXT[tag])])
            elif docFormat == 'revealjs':
                return Plain([html(REVEALJS_TEXT[tag])])
            else:
                return
        else:
            return  # TODO Is this the right thing to do?

    if not draft and BLOCK_COMMENT:
        return []  # Need to suppress output
    
    # Rewriting comment code
    elif key == 'Span':
        [itemID, classes, keyValues], content = value
        if "comment" in classes:
            if draft:
                if docFormat in ['latex', 'beamer']:
                    newContent = walk(content, handle_comments, docFormat, meta)
                    return [latex(LATEX_TEXT["<comment>"])] + newContent + [latex(LATEX_TEXT["</comment>"])]
                elif docFormat in ['html', 'html5']:
                    newContent = walk(content, handle_comments, docFormat, meta)
                    return [html(HTML_TEXT["<comment>"])] + newContent + [html(HTML_TEXT["</comment>"])]
                elif docFormat == 'revealjs':
                    newContent = walk(content, handle_comments, docFormat, meta)
                    return [html(REVEALJS_TEXT["<comment>"])] + newContent + [html(REVEALJS_TEXT["</comment>"])]
                else:
                    return content
            else:
                return []
        elif "margin" in classes:
            if draft:
                if docFormat in ['latex', 'beamer']:
                    newContent = walk(content, handle_comments, docFormat, meta)
                    return [latex(LATEX_TEXT["<margin>"])] + newContent + [latex(LATEX_TEXT["</margin>"])]
                elif docFormat in ['html', 'html5']:
                    newContent = walk(content, handle_comments, docFormat, meta)
                    return [html(HTML_TEXT["<margin>"])] + newContent + [html(HTML_TEXT["</margin>"])]
                elif docFormat == 'revealjs':
                    newContent = walk(content, handle_comments, docFormat, meta)
                    return [html(REVEALJS_TEXT["<margin>"])] + newContent + [html(REVEALJS_TEXT["</margin>"])]
                else:
                    return content
            else:
                return []
        elif "fixme" in classes:
            if draft:
                if docFormat in ['latex', 'beamer']:
                    newContent = walk(content, handle_comments, docFormat, meta)
                    return [latex(LATEX_TEXT["<fixme>"])] + newContent + [latex(LATEX_TEXT["</fixme>"])]
                elif docFormat in ['html', 'html5']:
                    newContent = walk(content, handle_comments, docFormat, meta)
                    return [html(HTML_TEXT["<fixme>"])] + newContent + [html(HTML_TEXT["</fixme>"])]
                elif docFormat == 'revealjs':
                    newContent = walk(content, handle_comments, docFormat, meta)
                    return [html(REVEALJS_TEXT["<fixme>"])] + newContent + [html(REVEALJS_TEXT["</fixme>"])]
                else:
                    return content
            else:
                return content
        elif "highlight" in classes:
            if draft:
                if docFormat in ['latex', 'beamer']:
                    # Note: Because of limitations of highlighting in LaTeX, can't
                    #       nest any comments inside here: will get LaTeX error.
                    newContent = walk(content, handle_comments, docFormat, meta)
                    return [latex(LATEX_TEXT["<highlight>"])] + newContent + [latex(LATEX_TEXT["</highlight>"])]
                elif docFormat in ['html', 'html5']:
                    newContent = walk(content, handle_comments, docFormat, meta)
                    return [html(HTML_TEXT["<highlight>"])] + newContent + [html(HTML_TEXT["</highlight>"])]
                elif docFormat == 'revealjs':
                    newContent = walk(content, handle_comments, docFormat, meta)
                    return [html(REVEALJS_TEXT["<highlight>"])] + newContent + [html(REVEALJS_TEXT["</highlight>"])]
                else:
                    return content
            else:
                return content
        elif "smcaps" in classes:
            # Always show this---don't worry about draft status!
            if docFormat in ['latex', 'beamer']:
                newContent = walk(content, handle_comments, docFormat, meta)
                return [latex(LATEX_TEXT["<smcaps>"])] + newContent + [latex(LATEX_TEXT["</smcaps>"])]
            elif docFormat in ['html', 'html5']:
                newContent = walk(content, handle_comments, docFormat, meta)
                return [html(HTML_TEXT["<smcaps>"])] + newContent + [html(HTML_TEXT["</smcaps>"])]
            elif docFormat == 'revealjs':
                newContent = walk(content, handle_comments, docFormat, meta)
                return [html(REVEALJS_TEXT["<smcaps>"])] + newContent + [html(REVEALJS_TEXT["</smcaps>"])]
            else:
                # FIXME: I should run this through a filter that capitalizes all
                       # strings in `content`.
                return content

    
    # Then check to see if we're changing INLINE_TAG_STACK...
    elif key == 'RawInline':
        elementFormat, tag = value
        if elementFormat != 'html':
            return

        # Check to see if need to suppress output. We do this only for
        # `<comment>` and `<margin>` tags; with `<fixme>` and `<highlight>`
        # tags, we merely suppress the tag.
        if not draft:
            if tag == '<comment>':
                INLINE_COMMENT = True
                return []
            elif tag == '<margin>':
                INLINE_MARGIN = True
                return []
            elif INLINE_COMMENT:  # Need to suppress output
                if tag == '</comment>':
                    INLINE_COMMENT = False
                return []
            elif INLINE_MARGIN:  # Need to suppress output
                if tag == '</margin>':
                    INLINE_MARGIN = False
                return []
            elif tag in ['<fixme>', '<highlight>', '</fixme>',
                         '</highlight>']:
                return []  # Suppress the tag (but not the subsequent text)

        # Not currently suppressing output....

        if tag in ['<comment>', '<fixme>', '<margin>', '<highlight>',
                   '</comment>', '</fixme>', '</margin>', '</highlight>']:
            # LaTeX gets treated differently than HTML
            if docFormat in ['latex', 'beamer']:
                preText = ''
                postText = ''
                # Cannot change COLORS within highlighting in LaTeX (but
                # don't do anything when closing the highlight tag!)
                if INLINE_HIGHLIGHT and tag != '</highlight>':
                    preText = LATEX_TEXT['</highlight>']
                    postText = LATEX_TEXT['<highlight>']
                if tag in ['<comment>', '<fixme>', '<margin>',
                           '<highlight>']:  # If any opening tag
                    if tag == '<comment>':
                        INLINE_COMMENT = True
                        INLINE_FONT_COLOR_STACK.append(COLORS[tag])
                    elif tag == '<fixme>':
                        INLINE_FONT_COLOR_STACK.append(COLORS[tag])
                    elif tag == '<margin>':
                        INLINE_MARGIN = True
                        INLINE_FONT_COLOR_STACK.append(COLORS[tag])
                    elif tag == '<highlight>':
                        INLINE_HIGHLIGHT = True
                        INLINE_FONT_COLOR_STACK.append(
                            INLINE_FONT_COLOR_STACK[-1])
                    INLINE_TAG_STACK.append(tag)
                    return latex(preText + LATEX_TEXT[tag] + postText)
                elif tag in ['</comment>', '</fixme>', '</margin>',
                             '</highlight>']:
                    if tag == '</comment>':
                        INLINE_COMMENT = False
                    elif tag == '</fixme>':
                        pass
                    elif tag == '</margin>':
                        INLINE_MARGIN = False
                    elif tag == '</highlight>':
                        INLINE_HIGHLIGHT = False
                    INLINE_FONT_COLOR_STACK.pop()
                    previousColor = INLINE_FONT_COLOR_STACK[-1]
                    currentInlineStatus = INLINE_TAG_STACK.pop()
                    if currentInlineStatus[1:] == tag[2:]:
                        # matching opening tag
                        return latex('{}{}\\color{{{}}}{{}}{}'.format(preText,
                                     LATEX_TEXT[tag], previousColor,
                                     postText))
                    else:
                        debug('Closing tag ({}) does not match opening tag ({}).\n\n'.format(tag, currentInlineStatus))
                        exit(1)
            else:  # Some docFormat other than LaTeX/beamer
                if tag in ['<comment>', '<fixme>', '<margin>',
                           '<highlight>']:
                    if tag == '<highlight>':
                        INLINE_HIGHLIGHT = True
                    INLINE_TAG_STACK.append(tag)
                else:
                    if tag == '</highlight>':
                        INLINE_HIGHLIGHT = False
                    INLINE_TAG_STACK.pop()
                if docFormat in ['html', 'html5']:
                    return html(HTML_TEXT[tag])
                elif docFormat == 'revealjs':
                    return html(REVEALJS_TEXT[tag])
                else:
                    return []

        elif tag.startswith('<i ') and tag.endswith('>'):  # Index
            if docFormat == 'latex':
                return latex('\\index{{{}}}'.format(tag[3:-1]))
            else:
                return []

        elif tag.startswith('<l ') and tag.endswith('>'):
            # My definition of a label
            if docFormat == 'latex':
                return latex('\\label{{{}}}'.format(tag[3:-1]))
            elif docFormat in ['html', 'html5']:
                return html('<a name="{}"></a>'.format(tag[3:-1]))

        elif tag.startswith('<r ') and tag.endswith('>'):
            # My definition of a reference
            if docFormat == 'latex':
                return latex('\\cref{{{}}}'.format(tag[3:-1]))
            elif docFormat in ['html', 'html5']:
                return html('<a href="#{}">here</a>'.format(tag[3:-1]))

        elif tag.startswith('<rp ') and tag.endswith('>'):
            # My definition of a page reference
            if docFormat == 'latex':
                return latex('\\cpageref{{{}}}'.format(tag[4:-1]))
            elif docFormat in ['html', 'html5']:
                return html('<a href="#{}">here</a>'.format(tag[4:-1]))

    elif not draft and (INLINE_COMMENT or INLINE_MARGIN):
        # Suppress all output
        return []

    # Check some cases at beginnings of paragraphs
    elif key == 'Para':
        try:
            # If translating to LaTeX, beginning a paragraph with '< '
            # will cause '\noindent{}' to be output first.
            if value[0]['t'] == 'Str' and value[0]['c'] == '<' \
                    and value[1]['t'] == 'Space':
                if docFormat == 'latex':
                    return Para([latex('\\noindent{}')] + value[2:])
                elif docFormat in ['html', 'html5']:
                    return Para([html('<div class="noindent">')] +
                                value[2:] + [html('</div>')])
                else:
                    return Para(value[2:])

            else:
                return  # Normal paragraph, not affected by this filter

        except:
            return  # May happen if the paragraph is empty.

    # Check for tikz CodeBlock. If it exists, try typesetting figure
    elif key == 'CodeBlock':
        (id, classes, attributes), code = value
        if 'tikz' in classes or '\\begin{tikzpicture}' in code:
            if 'fontfamily' in meta:
                font = meta['fontfamily']['c'][0]['c']
            else:
                font = DEFAULT_FONT
            outfile = path.join(IMAGE_PATH, my_sha1(code + font))
            filetype = '.pdf' if docFormat == 'latex' else '.png'
            sourceFile = outfile + filetype
            caption = ''
            library = ''
            for a, b in attributes:
                if a == 'caption':
                    caption = b
                elif a == 'tikzlibrary':
                    library = b
            if not path.isfile(sourceFile):
                try:
                    mkdir(IMAGE_PATH)
                    debug('Created directory {}\n\n'.format(IMAGE_PATH))
                except OSError:
                    pass
                codeHeader = '\\documentclass{{standalone}}\n\\usepackage{{{}}}\n\\usepackage{{tikz}}\n'.format(font)
                if library:
                    codeHeader += '\\usetikzlibrary{{{}}}\n'.format(library)
                codeHeader += '\\begin{document}\n'
                codeFooter = '\n\\end{document}\n'
                tikz2image(codeHeader + code + codeFooter, filetype,
                           outfile)
                debug('Created image {}\n\n'.format(sourceFile))
            if caption:
                # Need to run this through pandoc to get JSON
                # representation so that captions can be docFormatted text.
                jsonString = toFormat(caption, 'markdown', 'json')
                if "blocks" in jsonString:
                    formattedCaption = eval(jsonString)["blocks"][0]['c']
                else:  # old API
                    formattedCaption = eval(jsonString)[1][0]['c']
            else:
                formattedCaption = [Str('')]
            return Para([Image((id, classes, attributes), formattedCaption, [sourceFile, caption])])
        else:  # CodeBlock, but not tikZ
            return

    else:  # Not text this filter modifies....
        return


if __name__ == "__main__":
    toJSONFilter(handle_comments)<|MERGE_RESOLUTION|>--- conflicted
+++ resolved
@@ -67,17 +67,13 @@
 
 """
 
-<<<<<<< HEAD
-=======
 
 from pandocfilters import toJSONFilter, walk, RawInline, Para, Plain, Image, Str
->>>>>>> 886ffae3
 from os import path, mkdir, chdir, getcwd
-from sys import getfilesystemencoding, stderr, stdout
 from shutil import copyfile, rmtree
+from sys import getfilesystemencoding, stderr
 from subprocess import call, Popen, PIPE
 from hashlib import sha1
-from pandocfilters import toJSONFilter, RawInline, Para, Plain, Image, Str
 
 IMAGE_PATH = path.expanduser('~/tmp/pandoc/Figures')
 DEFAULT_FONT = 'fbb'
@@ -177,7 +173,7 @@
     f = open('tikz.tex', 'w')
     f.write(tikz)
     f.close()
-    p = call(['pdflatex', 'tikz.tex'], stdout=stdout)
+    p = call(['pdflatex', 'tikz.tex'], stdout=stderr)
     chdir(olddir)
     if filetype == '.pdf':
         copyfile(path.join(tmpdir, 'tikz.pdf'), outfile + filetype)
@@ -206,6 +202,7 @@
 def handle_comments(key, value, docFormat, meta):
     global INLINE_TAG_STACK, BLOCK_COMMENT, INLINE_COMMENT, INLINE_MARGIN,\
         INLINE_HIGHLIGHT, INLINE_FONT_COLOR_STACK
+
     # If translating to markdown, leave everything alone.
     if docFormat == 'markdown':
         return
@@ -425,9 +422,9 @@
                     currentInlineStatus = INLINE_TAG_STACK.pop()
                     if currentInlineStatus[1:] == tag[2:]:
                         # matching opening tag
-                        return latex('{}{}\\color{{{}}}{{}}{}'.format(preText,
-                                     LATEX_TEXT[tag], previousColor,
-                                     postText))
+                        return latex('{}{}\\color{{{}}}{{}}{}'.format(
+                                preText, LATEX_TEXT[tag], previousColor,
+                                postText))
                     else:
                         debug('Closing tag ({}) does not match opening tag ({}).\n\n'.format(tag, currentInlineStatus))
                         exit(1)
